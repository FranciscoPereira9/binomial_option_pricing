--- conflicted
+++ resolved
@@ -10,8 +10,7 @@
 - Hedge (/delta) parameter calculation
 - Euler method for hedging simulation
 
-<<<<<<< HEAD
-In the paper, we provide the following studies:
+In the paper, the following studies are carried out:
 - Theoretical overview of continuous compounding and coupon bonds, no-arbitrage principle, forward contracts, put-call parity, etc...
 - Convergence studies of the Binomial Model for increasing number of steps in the tree and comparisson with Black-Scholes
 - Response of these models to varying volatility
@@ -19,9 +18,3 @@
 Future Tasks:
 - [ ] Visualise binomial tree in streamlit dashboard
 - [ ] Publish streamlit app
-=======
-In the paper, the following studies are carried out:
-- Theoretical overview of continuous compounding and coupon bonds, no-arbitrage principle, forward contracts, put-call parity, etc...
-- Convergence studies of the Binomial Model for increasing number of steps in the tree and comparisson with Black-Scholes
-- Response of these models to varying volatility
->>>>>>> 5f7fbde0
